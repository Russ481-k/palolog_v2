'use client';

import { ChangeEvent, useEffect, useRef, useState } from 'react';

import {
  Button,
  Flex,
  Heading,
  Stack,
  useColorMode,
  useToast,
} from '@chakra-ui/react';
import { zodResolver } from '@hookform/resolvers/zod';
import {
  CellClickedEvent,
  ColDef,
  ValueFormatterParams,
} from 'ag-grid-community';
import 'ag-grid-community/styles/ag-grid.css';
import 'ag-grid-community/styles/ag-theme-quartz.css';
import { AgGridReact } from 'ag-grid-react';
import dayjs from 'dayjs';
import { useForm } from 'react-hook-form';

import { Form, FormField } from '@/components/Form';
import {
  AdminLayoutPage,
  AdminLayoutPageContent,
} from '@/features/admin/AdminLayoutPage';
import { trpc } from '@/lib/trpc/client';
import { MenuType } from '@/types/project';

import MenuSetter from './MenuSetter';
import { PageProjectsFooter } from './PageProjectsFooter';
import { colDefs } from './colDefs';
import { dummy } from './dummy';
import { FormFieldsPaloLogsParams, zLogs, zPaloLogsParams } from './schemas';

export default function PageProjects() {
  const { colorMode } = useColorMode();

  const nowTime = dayjs().format('YYYY-MM-DD HH:mm:ss');
  const beforeHourTime = dayjs()
    .set('minute', dayjs().minute() - 1)
    .format('YYYY-MM-DD HH:mm:ss');

  const form = useForm<FormFieldsPaloLogsParams>({
    mode: 'onSubmit',
    resolver: zodResolver(zPaloLogsParams()),
    defaultValues: {
      timeFrom: String(beforeHourTime),
      timeTo: String(nowTime),
      currentPage: 1,
      searchTerm: '',
    },
  });

  const [menu, setMenu] = useState<MenuType>('TRAFFIC');
  const [pageLengthBuf, setPageLengthBuf] = useState<number>(1);
  const [limit, setLimit] = useState<number>(100);
  const [nextCurrentPage, setNextCurrentPage] = useState<number>(1);
  const [searchTerm, setSearchTerm] = useState<string>('');
  const [selectedFromDate, setSelectedFromDate] =
    useState<string>(beforeHourTime);
  const [selectedToDate, setSelectedToDate] = useState<string>(nowTime);

  const gridRef = useRef<AgGridReact<ColDef<zLogs>[]>>(null);
  const toast = useToast();

  const { data, isLoading } = trpc.projects.getAll.useInfiniteQuery(
    {
      menu,
      timeFrom: dayjs(selectedFromDate).format('YYYY-MM-DD HH:mm:ss'),
      timeTo: dayjs(selectedToDate).format('YYYY-MM-DD HH:mm:ss'),
      searchTerm,
      currentPage: nextCurrentPage,
      limit,
    },
    {}
  );
  const pageLength = data?.pages[0]?.pagination.pageLength;
  const totalCnt = data?.pages[0]?.pagination.totalCnt ?? 0;

  const onSubmit = (
    timeFrom: string,
    timeTo: string,
    currentPage: number,
    searchTerm: string
  ) => {
    onFromDateChanged(timeFrom);
    onToDateChanged(timeTo);
    onSearchInputChanged(searchTerm);
    setNextCurrentPage(currentPage);
  };

  const onRowLoadLimitChange = (e: ChangeEvent<HTMLSelectElement>) => {
    setLimit(Number(e.target.value));
  };

  const onSearchInputChanged = (e: string) => {
    setSearchTerm(e);
  };
  const onFromDateChanged = (e: string) => {
    setSelectedFromDate(e);
  };
  const onToDateChanged = (e: string) => {
    setSelectedToDate(e);
  };
  const onCurrentPageChange = (page: number) => {
    if (page > pageLengthBuf) {
      setNextCurrentPage(pageLengthBuf);
    } else {
      setNextCurrentPage(page);
    }
  };

  const handleSetMenuChange = (e: MenuType) => {
    setMenu(e);
  };

  const onCellClickChanged = (
    event: CellClickedEvent<zLogs>,
    dateType: 'Y' | 'N'
  ) => {
    if (isLoading) return;

    let eventValue = event.value;
    const eventColDef = event.colDef.field
      ?.replace(/[A-Z]/g, (letter) => `_${letter}`)
      .toUpperCase();
    let nextSearchTermChecker = '';

    if (dateType === 'Y') {
      eventValue = dayjs(new Date(event.value / 1000000)).format(
        'YYYY-MM-DD HH:mm:ss'
      );
      const newDateTypeTerm =
        ' AND ' + eventColDef + " = TO_DATE('" + eventValue + "')";
      nextSearchTermChecker = newDateTypeTerm;
    } else if (dateType === 'N') {
      const newTerm = ' AND ' + eventColDef + " = '" + eventValue + "'";

      nextSearchTermChecker = newTerm;
    }
<<<<<<< HEAD
  };
  const onFromTimeChanged = (event: Moment) => {
    setSelectedTimeFrom(event);
  };
  const onToTimeChanged = (event: Moment) => {
    setSelectedTimeTo(event);
  };
  const timeFormatter = (event: ValueFormatterParams<zLogs>) => {
    console.log(event);
    if (Number(event.value) < 1000000) {
      return '-';
    } else {
      return moment(event.value / 1000000)
        .tz('Asia/Seoul')
        .format('YYYY-MM-DD HH:mm:SS');
    }
  };
=======
    if (nextSearchTermChecker === '') return;
>>>>>>> e00c5b44

    const searchTermChecker = form.getValues('searchTerm');
    if (searchTermChecker?.includes(nextSearchTermChecker)) {
      toast({
        position: 'top-right',
        title: 'Duplication',
        description: 'This is a search condition that has already been added.',
        status: 'error',
        duration: 5000,
        isClosable: true,
      });
    } else {
      toast({
        position: 'top-right',
        title: 'Added',
        description: 'Search conditions added.',
        status: 'success',
        duration: 3000,
        isClosable: true,
      });
      form.setValue('searchTerm', searchTermChecker + nextSearchTermChecker);
    }
  };
  const timeFormatter = (event: ValueFormatterParams<zLogs>) => {
    if (Number(event.value) < 1000000) {
      return '-';
    } else {
      return dayjs(event.value / 1000000).format('YYYY-MM-DD HH:mm:ss');
    }
  };
  useEffect(() => {
    if (!!pageLength) {
      setPageLengthBuf(pageLength);
      setNextCurrentPage(nextCurrentPage);
    }
  }, [pageLength, nextCurrentPage, setPageLengthBuf, setNextCurrentPage]);

  return (
    <AdminLayoutPage>
      <AdminLayoutPageContent>
        <Form
          {...form}
          onSubmit={(values) => {
            onSubmit(
              values.timeFrom,
              values.timeTo,
              values.currentPage,
              values.searchTerm
            );
          }}
        >
          <Stack spacing={3}>
            <Flex justifyContent="space-between" gap={3}>
              <Flex
                flexDirection={{ base: 'column', md: 'row' }}
                alignItems={{ base: 'start', md: 'center' }}
                gap={2}
              >
                <MenuSetter
                  menu={menu}
                  handleSetMenuChange={handleSetMenuChange}
                />
                <Flex gap={2}>
                  <FormField
                    control={form.control}
                    name="timeFrom"
                    size="sm"
                    type="text"
                    width="200px"
                  />
                  <Heading color="gray.500" flex="none" size="sm" py="5px">
                    ~
                  </Heading>
                  <FormField
                    control={form.control}
                    name="timeTo"
                    size="sm"
                    type="text"
                    width="200px"
                  />
                </Flex>
              </Flex>
              <Flex w="100%">
                <FormField
                  type="search-input"
                  size="sm"
                  borderRightRadius={0}
                  control={form.control}
                  name="searchTerm"
                />
                <Button
                  type="submit"
                  h="32px"
                  w="4.5rem"
                  size="xs"
                  borderLeftRadius={0}
                >
                  Search
                </Button>
              </Flex>
            </Flex>
            <div
              className={
                colorMode === 'light'
                  ? 'ag-theme-quartz'
                  : 'ag-theme-quartz-dark'
              }
              style={{ width: '100%', height: '79vh', zIndex: 0 }}
            >
              {/*//@ts-expect-error Note: AgGridReact타입 충돌 예방으로 ts-expect-error 를 사용*/}
              <AgGridReact
                ref={gridRef}
                rowData={!isLoading ? data?.pages[0]?.logs : dummy}
                columnDefs={colDefs(
                  menu,
                  !isLoading,
                  onCellClickChanged,
                  timeFormatter
                )}
              />
            </div>
            <PageProjectsFooter
              isLoading={isLoading}
              nextCurrentPage={nextCurrentPage}
              pageLength={pageLengthBuf}
              totalCnt={totalCnt}
              onChangeLimit={onRowLoadLimitChange}
              onCurrentPageChange={onCurrentPageChange}
            />
          </Stack>
        </Form>
      </AdminLayoutPageContent>
    </AdminLayoutPage>
  );
}<|MERGE_RESOLUTION|>--- conflicted
+++ resolved
@@ -142,27 +142,7 @@
 
       nextSearchTermChecker = newTerm;
     }
-<<<<<<< HEAD
-  };
-  const onFromTimeChanged = (event: Moment) => {
-    setSelectedTimeFrom(event);
-  };
-  const onToTimeChanged = (event: Moment) => {
-    setSelectedTimeTo(event);
-  };
-  const timeFormatter = (event: ValueFormatterParams<zLogs>) => {
-    console.log(event);
-    if (Number(event.value) < 1000000) {
-      return '-';
-    } else {
-      return moment(event.value / 1000000)
-        .tz('Asia/Seoul')
-        .format('YYYY-MM-DD HH:mm:SS');
-    }
-  };
-=======
     if (nextSearchTermChecker === '') return;
->>>>>>> e00c5b44
 
     const searchTermChecker = form.getValues('searchTerm');
     if (searchTermChecker?.includes(nextSearchTermChecker)) {
